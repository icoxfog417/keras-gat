from __future__ import division
<<<<<<< HEAD
import os, sys
sys.path.append(os.path.join(os.path.dirname(__file__), "../"))
import numpy as np

# Disable TensorFlow GPU for parallel execution
if os.name == "nt":
    os.environ["CUDA_VISIBLE_DEVICES"] = "-1"
else:
    os.environ["CUDA_VISIBLE_DEVICES"] = ""
os.environ["TF_CPP_MIN_LOG_LEVEL"] = "3"
=======

import numpy as np
from keras.callbacks import EarlyStopping, TensorBoard, ModelCheckpoint
from keras.layers import Input, Dropout
from keras.models import Model
from keras.optimizers import Adam
from keras.regularizers import l2
>>>>>>> 96916cf4

from tensorflow.python import keras as K
from keras_gat import GraphAttention
from keras_gat.utils import load_data, preprocess_features

# Read data
A, X, Y_train, Y_val, Y_test, idx_train, idx_val, idx_test = load_data('cora')

# Parameters
N = X.shape[0]                # Number of nodes in the graph
F = X.shape[1]                # Original feature dimension
n_classes = Y_train.shape[1]  # Number of classes
F_ = 8                        # Output size of first GraphAttention layer
n_attn_heads = 8              # Number of attention heads in first GAT layer
<<<<<<< HEAD
dropout_rate = 0.6            # Dropout rate applied to the input of GAT layers
l2_reg = 5e-4                 # Regularization rate for l2
learning_rate = 5e-3          # Learning rate for SGD
epochs = 100                 # Number of epochs to run for
=======
dropout_rate = 0.6            # Dropout rate (between and inside GAT layers)
l2_reg = 5e-4/2               # Factor for l2 regularization
learning_rate = 5e-3          # Learning rate for Adam
epochs = 10000                # Number of training epochs
>>>>>>> 96916cf4
es_patience = 100             # Patience fot early stopping

print(X.shape)
print(A.shape)
print(Y_train.shape)

l2 = K.regularizers.l2

# Preprocessing operations
X = preprocess_features(X)
A = A + np.eye(A.shape[0])  # Add self-loops

# Model definition (as per Section 3.3 of the paper)
X_in = K.layers.Input(shape=(F,))
A_in = K.layers.Input(shape=(N,))

dropout1 = K.layers.Dropout(dropout_rate)(X_in)
graph_attention_1 = GraphAttention(F_,
                                   attn_heads=n_attn_heads,
                                   attn_heads_reduction='concat',
                                   dropout_rate=dropout_rate,
                                   activation='elu',
<<<<<<< HEAD
                                   kernel_regularizer=l2(l2_reg))([dropout1, A_in])
dropout2 = K.layers.Dropout(dropout_rate)(graph_attention_1)
=======
                                   kernel_regularizer=l2(l2_reg),
                                   attn_kernel_regularizer=l2(l2_reg))([dropout1, A_in])
dropout2 = Dropout(dropout_rate)(graph_attention_1)
>>>>>>> 96916cf4
graph_attention_2 = GraphAttention(n_classes,
                                   attn_heads=1,
                                   attn_heads_reduction='average',
                                   dropout_rate=dropout_rate,
                                   activation='softmax',
                                   kernel_regularizer=l2(l2_reg),
                                   attn_kernel_regularizer=l2(l2_reg))([dropout2, A_in])

# Build model
model = K.models.Model(inputs=[X_in, A_in], outputs=graph_attention_2)
optimizer = K.optimizers.Adam(lr=learning_rate)
model.compile(optimizer=optimizer,
              loss='categorical_crossentropy',
              weighted_metrics=['acc'])
model.summary()

# Callbacks
<<<<<<< HEAD
es_callback = K.callbacks.EarlyStopping(monitor='val_weighted_acc', patience=es_patience)
tb_callback = K.callbacks.TensorBoard(batch_size=N)
=======
es_callback = EarlyStopping(monitor='val_weighted_acc', patience=es_patience)
tb_callback = TensorBoard(batch_size=N)
mc_callback = ModelCheckpoint('logs/best_model.h5',
                              monitor='val_weighted_acc',
                              save_best_only=True,
                              save_weights_only=True)
>>>>>>> 96916cf4

# Train model
validation_data = ([X, A], Y_val, idx_val)
model.fit([X, A],
          Y_train,
          sample_weight=idx_train,
          epochs=epochs,
          batch_size=N,
          validation_data=validation_data,
          shuffle=False,  # Shuffling data means shuffling the whole graph
          callbacks=[es_callback, tb_callback, mc_callback])

# Load best model
model.load_weights('logs/best_model.h5')

# Evaluate model
eval_results = model.evaluate([X, A],
                              Y_test,
                              sample_weight=idx_test,
                              batch_size=N,
                              verbose=0)
print('Done.\n'
      'Test loss: {}\n'
      'Test accuracy: {}'.format(*eval_results))
<|MERGE_RESOLUTION|>--- conflicted
+++ resolved
@@ -1,5 +1,4 @@
 from __future__ import division
-<<<<<<< HEAD
 import os, sys
 sys.path.append(os.path.join(os.path.dirname(__file__), "../"))
 import numpy as np
@@ -10,15 +9,6 @@
 else:
     os.environ["CUDA_VISIBLE_DEVICES"] = ""
 os.environ["TF_CPP_MIN_LOG_LEVEL"] = "3"
-=======
-
-import numpy as np
-from keras.callbacks import EarlyStopping, TensorBoard, ModelCheckpoint
-from keras.layers import Input, Dropout
-from keras.models import Model
-from keras.optimizers import Adam
-from keras.regularizers import l2
->>>>>>> 96916cf4
 
 from tensorflow.python import keras as K
 from keras_gat import GraphAttention
@@ -33,17 +23,10 @@
 n_classes = Y_train.shape[1]  # Number of classes
 F_ = 8                        # Output size of first GraphAttention layer
 n_attn_heads = 8              # Number of attention heads in first GAT layer
-<<<<<<< HEAD
 dropout_rate = 0.6            # Dropout rate applied to the input of GAT layers
 l2_reg = 5e-4                 # Regularization rate for l2
 learning_rate = 5e-3          # Learning rate for SGD
 epochs = 100                 # Number of epochs to run for
-=======
-dropout_rate = 0.6            # Dropout rate (between and inside GAT layers)
-l2_reg = 5e-4/2               # Factor for l2 regularization
-learning_rate = 5e-3          # Learning rate for Adam
-epochs = 10000                # Number of training epochs
->>>>>>> 96916cf4
 es_patience = 100             # Patience fot early stopping
 
 print(X.shape)
@@ -66,14 +49,8 @@
                                    attn_heads_reduction='concat',
                                    dropout_rate=dropout_rate,
                                    activation='elu',
-<<<<<<< HEAD
                                    kernel_regularizer=l2(l2_reg))([dropout1, A_in])
 dropout2 = K.layers.Dropout(dropout_rate)(graph_attention_1)
-=======
-                                   kernel_regularizer=l2(l2_reg),
-                                   attn_kernel_regularizer=l2(l2_reg))([dropout1, A_in])
-dropout2 = Dropout(dropout_rate)(graph_attention_1)
->>>>>>> 96916cf4
 graph_attention_2 = GraphAttention(n_classes,
                                    attn_heads=1,
                                    attn_heads_reduction='average',
@@ -91,17 +68,8 @@
 model.summary()
 
 # Callbacks
-<<<<<<< HEAD
 es_callback = K.callbacks.EarlyStopping(monitor='val_weighted_acc', patience=es_patience)
 tb_callback = K.callbacks.TensorBoard(batch_size=N)
-=======
-es_callback = EarlyStopping(monitor='val_weighted_acc', patience=es_patience)
-tb_callback = TensorBoard(batch_size=N)
-mc_callback = ModelCheckpoint('logs/best_model.h5',
-                              monitor='val_weighted_acc',
-                              save_best_only=True,
-                              save_weights_only=True)
->>>>>>> 96916cf4
 
 # Train model
 validation_data = ([X, A], Y_val, idx_val)
@@ -112,7 +80,7 @@
           batch_size=N,
           validation_data=validation_data,
           shuffle=False,  # Shuffling data means shuffling the whole graph
-          callbacks=[es_callback, tb_callback, mc_callback])
+          callbacks=[es_callback, tb_callback])
 
 # Load best model
 model.load_weights('logs/best_model.h5')
